import argparse
import logging
import math
import sys
from math import gcd
from random import randint

import matplotlib.pyplot as plt
import numpy as np

log = logging.getLogger()
logging.basicConfig(level=logging.FATAL)

# Tasks keys
TASK_KEYS = ['offset', 'period', 'deadline', 'WCET']
O, T, D, C = 0, 1, 2, 3  # Indices of TASK_KEYS
N_TASK_KEYS = len(TASK_KEYS)


def add_task_arg(parser):
    parser.add_argument(dest='tasks_file', type=str,
                        help='File containing tasks: '
                             ' Offset, Period, Deadline and WCET.')


def parse_args():
    parser = argparse.ArgumentParser(
        description='RTOS 2017-18: Project 1 Audsley.')
    subparsers = parser.add_subparsers(title='Valid commands',
                                       description='',
                                       help='Valid options to be ran.')
    interval_parser = subparsers.add_parser('interval',
                                            help='Return the feasibility '
                                                 'interval of given tasks.')
    add_task_arg(interval_parser)
    interval_parser.set_defaults(action='interval')
    sim_parser = subparsers.add_parser('sim',
                                       help='FTP simulator that simulates '
                                            'the system for a given period.')
    sim_parser.add_argument(dest='start', type=int,
                            help='Start point of the simulation.')
    sim_parser.add_argument(dest='stop', type=int,
                            help='Stop point of the simulation.')
    add_task_arg(sim_parser)
    sim_parser.set_defaults(action="sim")

    audsley_parser = subparsers.add_parser('audsley',
                                           help='Depicts the research made by '
                                                'the Audsley’s algorithm to '
                                                'find a schedulable priorities'
                                                ' assignment.')
    audsley_parser.add_argument(dest='first', type=int,
                                help='First point of the interval.')
    audsley_parser.add_argument(dest='last', type=int,
                                help='Last point of the interval.')
    add_task_arg(audsley_parser)
    audsley_parser.set_defaults(action="audsley")

    gen_parser = subparsers.add_parser('gen',
                                             help='Generate a random  '
                                                  'random periodic, asynchronous '
                                                  'systems with constrained deadlines.')
 
    gen_parser.add_argument(dest='number_of_tasks', type=int,
                                  help='Number of tasks')
    gen_parser.add_argument(dest='utilisation_factor', type=int,
                                  help='Utilisation factor of the system')
    
    gen_parser.add_argument(dest='tasks_file', type=str,
                        help='File containing genearted tasks where every task has this format: '
                             ' Offset, Period, Deadline and WCET.')
    gen_parser.set_defaults(action="gen")
    
    return vars(parser.parse_args())


def exec_func(func_name, **kwargs):
    """
    Execute a function from a string.
    :param func_name: Name of the function (str)
    :raise NotImplementedError if function doesn't exist
    """
    possibles = globals().copy()
    possibles.update(locals())
    method = possibles.get(func_name)
    if not method:
        raise NotImplementedError("Function '%s' not implemented" % func_name)
    method(**kwargs)


def parse_task(ti, elems):
    """
    Parse a task from a list of elements
    :param ti: task index (starts at 0)
    :param elems: List of elements containing O, T, D, C of a task
    :raise ValueError if too much elements,
    not enough elements or invalid elements.
    :return:
    """
    log.debug("Parse task #%s with %s" % (ti + 1, elems))
    task = []
    if len(elems) > N_TASK_KEYS:
        raise ValueError("Task #%s must only contain %s" % (ti + 1, TASK_KEYS))
    try:
        for i in range(len(elems)):
            task.append(int(elems[i]))
    except ValueError:
        raise ValueError(
            "Expecting integer for %s of task #%s, got '%s' instead." % (
                TASK_KEYS[i], ti + 1, elems[i]))
    if len(elems) < N_TASK_KEYS:
        raise ValueError(
            "Error: No %s given for task #%s" % (TASK_KEYS[len(elems)], ti + 1))
    return task


def parse_tasks(filename):
    tasks = []
    try:
        with open(filename, 'r') as f:
            ti = 0
            for line in f.readlines():
                elems = line.strip().split()
                if len(elems) == 0:  # Ignoring empty lines
                    continue
                tasks.append(parse_task(ti, elems))
                ti += 1
    except (FileNotFoundError, ValueError) as e:
        log.error(e)
        sys.exit(e)
    log.info("Tasks successfully parsed from '%s'" % filename)
    log.debug("Results tasks %s " % tasks)
    return tasks


def __lcm(a, b):
    result = a * b // gcd(a, b)
    log.debug("LCM(%s, %s) = %s" % (a, b, result))
    return result


def lcm(*elems):
    if len(elems) < 2:
        raise ValueError("Cannot return lcm of %s" % str(elems))
    if len(elems) == 2:
        return __lcm(*elems)
    else:
        log.debug("LCM(%s, %s)" % (elems[0], str(elems[1:])))
        return __lcm(elems[0], lcm(*elems[1:]))


def hyper_period(tasks):
    return lcm(*[task[T] for task in tasks])


def calculate_s(tasks, i=None):
    """
    Process S value of the Feasibility Interval of an asynchronous
    constrained deadline system, where tasks are FTP.
    :param tasks: list of tasks (ordered by priority i.e. FTP)
    :param i: S_{i} value to calculate. If set to None, will return S_{n}.
    :return: S_{i} value
    """
    if i is None:
        return calculate_s(tasks, len(tasks) - 1)
    elif i == 0:
        return tasks[i][O]
    else:
        offset, period = tasks[i][O], tasks[i][T]
        previous_s = calculate_s(tasks, i - 1)
        # FIXME check that the formula is correct
        return offset + \
               (math.ceil(max(previous_s - offset, 0) / period) * period)


def interval(tasks_file):
    log.info("Feasibility interval of '%s'" % tasks_file)
    tasks = parse_tasks(tasks_file)
    omax = max([task[O] for task in tasks])
    P = hyper_period(tasks)
    print(omax, omax + (2 * P))


def sim(start, stop, tasks_file):
    log.info("Simulation for '%s'" % tasks_file)
    simulation = FTPSimulation(start, stop, parse_tasks(tasks_file))
    simulation.run()
    simulation.plot()


class FTPSimulationException(Exception):
    pass


class Job:
    def __init__(self, task_id, job_id, computation):
        self.task_id = task_id
        self.job_id = job_id
        if computation < 0:
            raise FTPSimulationException("Cannot create a job with a negative "
                                         "computation.")
        self.computation = computation
        self.remaining_computation = computation

    def compute(self, computation=1):
        if self.done():
            raise FTPSimulationException("Cannot compute a job that is done.")
        self.remaining_computation -= computation

    def done(self):
        return self.remaining_computation == 0

    def __eq__(self, other):
        # TODO whyis None compared to a job, Is it when miss_dealine is called ?
        if other is None or not isinstance(other, Job):
            return False
        else:
            return self.task_id == other.task_id \
                   and self.job_id == other.job_id

    def __ne__(self, other):
        return not self == other

    def __str__(self):
        """
        The task_id and job_id are printed with the first id
        as 1 (not 0).
        :return: String representation of a job
        """
        return "T%sJ%s" % (self.task_id + 1, self.job_id + 1)

    def __repr__(self):
        return str(self)


class FTPSimulation:
    def __init__(self, start, stop, tasks):
        self.start = start
        self.stop = stop
        self.tasks = tasks
        self.S = calculate_s(self.tasks)
        self.P = hyper_period(self.tasks)
        # '[[]] * x' will reference  the same list i.e. the for loop instead
        self.pending_jobs = [[] for _ in range(self.tasks_count)]
        self.previous_job = None
        self.current_job_computation = 0
        self._missed_jobs = [0 for i in range(self.tasks_count)]
        self.scheduling = [[] for i in range(self.tasks_count)]

    @property
    def missed_jobs(self):
        return self._missed_jobs

    @property
    def tasks_count(self):
        return len(self.tasks)

    def is_arrival_for(self, t, task_id):
        """
        Return job_id if a job request occurs at time t for task_id.
        :param t: time step
        :param task_id
        :return: (job_id, True) if task_id request a new job at time t
        occurs, (None, False) otherwise. (first job_id is 0)
        """
        offset, period = self.tasks[task_id][O], self.tasks[task_id][T]
        cond = (t - offset >= 0) and ((t - offset) % period) == 0
        job_id = (t - offset) // period  # module == 0 i.e. no decimals
        return (job_id, True) if cond else (None, False)

    def is_deadline_for(self, t, task_id):
        """
        Return job_id if a deadline of a job occurs at time t for task_id.
        :param t: time step
        :param task_id
        :return: (job_id, True) if task_id have a deadline at time t,
        (None, False) otherwise. (first job_id is 0)
        """
        offset, deadline = self.tasks[task_id][O], self.tasks[task_id][D]
        cond = (t - offset > 0) and ((t - offset) % deadline) == 0
        # There is no deadline  at (t - offset) = 0, since there is no job
        #  before, so the deadline is for the job that was
        # running previously, i.e -1
        #  module == 0 i.e. no decimals
        job_id = ((t - offset) // deadline) - 1
        return (job_id, True) if cond else (None, False)

    def _jobs_for(self, t, test_func):
        """
        Return a list of list of jobs base on test_func
        :param t:
        :param test_func:
        :return: [[jobs of T1], ... [jobs of T2]] that correspond to test_func
        (usually either arrivals jobs, or deadlines)
        """
        jobs = [[] for _ in range(self.tasks_count)]
        for task_id in range(self.tasks_count):
            job_id, is_action = test_func(t, task_id)
            if is_action:
                jobs[task_id].append(Job(task_id, job_id,
                                         self.tasks[task_id][C]))
        return jobs

    def get_job_arrivals(self, t):
        return self._jobs_for(t, self.is_arrival_for)

    def get_job_deadlines(self, t):
        return self._jobs_for(t, self.is_deadline_for)

    def miss_deadline(self, job):
        return job in self.pending_jobs[job.task_id]

    def add_arrivals(self, t):
        requested_jobs = self.get_job_arrivals(t)
        for task_id in range(self.tasks_count):
            self.pending_jobs[task_id].extend(requested_jobs[task_id])
        return requested_jobs

    def get_active_job(self):
        """
        Return the active jobs i.e the first jobs of the
        highest tasks, if it exists.
        :return: active job (first job of higher prio. task), None if
        no jobs to compute.
        """
        for sub_jobs in self.pending_jobs:
            # As soon as a pending job is detected return it
            # Since it is sorted by tasks, and arrivals
            for job in sub_jobs:
                return job
        return None

    def add_scheduling_data(self, active_job):
        for task_id in range(self.tasks_count):
            # 0 will be used as the idle points in the plots
            value = task_id + 1 if active_job is not None and \
                                   task_id == active_job.task_id else 0
            self.scheduling[task_id].append(value)

    def compute(self, t):
        """
        Compute the higher priority job. If jobs is finished
        it's removed from pending_jobs.
        """
        active_job = self.get_active_job()
        self.add_scheduling_data(active_job)
        if active_job is not None:
            log.debug("Computing %s" % active_job)
            active_job.compute()
            if active_job.done():
                log.debug("%s: Removing job from pending: %s" % (t, active_job))
                self.pending_jobs[active_job.task_id].remove(active_job)

        if self.previous_job is None:
            # First job to compute
            self.previous_job = active_job
            # When no job where computed before,
            # there is no delay for the computation
            # FIXME why 0 and not 1 ?
            # FIXME Look at how the simulation behave when active job is done
            # FIXME I think it consider the computing of the next job as not start
            # FIXME when the active-job is finished
            self.current_job_computation = 0

        if self.previous_job != active_job:
            # FIXME make sure that __diff__ is impl or doesnt give any trouble
            log.debug("%s: New job %s to be computed" % (t, active_job))
            print("%s-%s: %s" % (t - self.current_job_computation, t,
                                 self.previous_job))
            self.previous_job = active_job
            self.current_job_computation = 1
        elif self.previous_job is not None:
            self.current_job_computation += 1

    def run(self):
        print("Schedule from: %d to: %d ; %d tasks"
              % (self.start, self.stop, self.tasks_count))
        finterval = (0, self.S + self.P)
        log.debug("Sn = %s ; P = %s" % finterval)
        log.info("Feasibility/Periodicity"
                 " interval of simulation (0, Sn + P) = %s " % str(finterval))

        for t in range(self.start, self.stop + 1):
            log.debug("%s: pending jobs: %s" % (t, self.pending_jobs))
            # FIXME why deadline should occur before computer ?
            # FIXME look miss.txt example for confusion
            job_deadlines = self.get_job_deadlines(t)
            # print ("deeadline jobs :", job_deadlines)
            log.debug("%s: job deadlines: %s" % (t, job_deadlines))
            for task_id in range(self.tasks_count):
                for job in job_deadlines[task_id]:
                    if self.miss_deadline(job):
                        print("%s: Job %s misses a deadline" % (t, job))
                        self.missed_jobs[job.task_id] += 1
                        print(self.missed_jobs)
                    else:
                        print("%s: Deadline of job %s" % (t, job))
            requested_jobs = self.add_arrivals(t)
            log.debug("%s: requested jobs: %s" % (t, requested_jobs))
            self.compute(t)
            for task_id in range(self.tasks_count):
                for job in requested_jobs[task_id]:
                    print("%s: Arrival of job %s" % (t, job))
            log.debug("Scheduling data: %s" % self.scheduling)

    def plot(self):

        fig = plt.figure()
        ax = fig.add_subplot(111)
        # ax.axes.get_yaxis().set_visible(False)
        # ax.set_aspect(1)
        data = self.scheduling[:]
        for y, row in enumerate(data):
            for x, col in enumerate(row):
                x1 = [x, x + 1]
                y1 = np.array([y, y])
                y2 = y1 + 1
                if col != 0:
                    plt.fill_between(x1, y1, y2=y2, color='black')
                    # plt.text(avg(x1[0], x1[1]), avg(y1[0], y2[0]), "T%s"%(y+1),
                    #           horizontalalignment='center',
                    #           verticalalignment='center')
                else:
                    plt.fill_between(x1, y1, y2=y2, color='white')
                    # plt.text(avg(x1[0], x1[1]), avg(y1[0], y2[0]),
                    #          "T%s" % (y + 1),
                    #          horizontalalignment='center',
                    #          verticalalignment='center')

        ylabels = []
        for t in range(self.tasks_count):
            ylabels.append("T%s" % t)
        ax.set_yticklabels(ylabels)
        plt.ylim(len(self.scheduling), 0)
        plt.savefig('scheduler', bbox_inches='tight'    )
        plt.close()

def lowest_priority_viable(tasks, start, stop, index):
    """
    Uses missed_jobs wihch contains
    tasks and number of missed jobs for every task return false if the
    task given on index miss a job
    """
    # FIXME add a condition either here or in the simulation if len(tasks) == 1 (or 0)
    # FIXME make sure that it is a deepcopy
    tasks_copy = tasks[:index] + tasks[index + 1:] + [tasks[index]]
    print(tasks_copy)
    simulation = FTPSimulation(start, stop, tasks_copy)
    simulation.run()
    missed_jobs = simulation.get_missed_jobs()[index]
    log.info("Tasks missed jobs '%s'" % simulation.get_missed_jobs())
    return missed_jobs == 0


def audsley_search(first, last, tasks, level=0):
    for i in range(len(tasks)):
        if lowest_priority_viable(tasks, first, last, i):
            print(("\t" * level), "Task %d is lowest priority viable")
            audsley_search(first, last, tasks[:i] + tasks[i + 1:], level + 1)
        else:
            print(("\t" * level), "Task %d is not lowest priority viable")


def audsley(first, last, tasks_file):
    log.info("Running audsley command with '%s'" % tasks_file)
    audsley_search(first, last, parse_tasks(tasks_file))


# log.info("Audsley algorithm for '%s'" % tasks_file)
# raise NotImplementedError("Function 'audsley' not implemented")


class Generator:
    def __init__(self, utilisation_factor, number_of_tasks):
        self.utilisation_factor = utilisation_factor
        self.number_of_tasks = number_of_tasks
        self.maximum_arbitrary_offset = 300
        self.maximum_arbitrary_period = 100
        self.minimum_offset = 0
        self.minium_period = 1
        self.minum_wcet = 1
    
    def generate(self):
        """The System must just respect this inequlaity Ci <= Di <= Ti for every task i"""
        task = [0 for _ in range(N_TASK_KEYS)]
        # print(task)
        all_tasks = [task[:] for i in range(self.number_of_tasks)]
        # adequate_system = False
        use_of_system = 0
        t = 0
        while t < self.number_of_tasks:
            all_tasks[t][O] = randint(self.minimum_offset,
                                      self.maximum_arbitrary_offset)  # offset can be equal to 0, 300 is completly arbitrary
            all_tasks[t][T] = randint(self.minium_period,
                                      self.maximum_arbitrary_period)  # period this one can't be equal to 0 but it can be arbitrary too
            all_tasks[t][C] = randint(self.minum_wcet, all_tasks[t][T])  # Ci <= Di <= Ti
            all_tasks[t][D] = randint(all_tasks[t][C],
                                      all_tasks[t][T])  # Ci <= Di <= Ti
            use_of_system += (self.task_utilisation(all_tasks[t]))
            t += 1
            if (use_of_system * 100) > self.utilisation_factor or \
                    (t == self.number_of_tasks and not self.close_to(
                        self.utilisation_factor,
                        use_of_system * 100)):
                # if the system utilisation asked is not reached in the genearted system we  reintilize paramaters
                t = 0
                task[:] = [0 for _ in range(
                    N_TASK_KEYS)]  # we must do task[:] because of references lists in Python
                all_tasks[:] = [task[:] for i in range(self.number_of_tasks)]
                use_of_system = 0
        return all_tasks

    def gen(self):
        """The System must just respect this inequlaity Ci <= Di <= Ti for every task i"""
        task = [0 for _ in range(N_TASK_KEYS)]
        all_tasks = [task[:] for i in range(self.number_of_tasks)]
        use_of_system = 0
        t = 0
        while not self.close_to_util(self.utilisation_factor,
                                     use_of_system * 100):
            task = [0 for _ in range(N_TASK_KEYS)]
            all_tasks = [task[:] for i in range(self.number_of_tasks)]
            use_of_system = 0
            t = 0
            for i in range(self.number_of_tasks):
                all_tasks[i][O] = randint(self.minimum_offset,
                                          self.maximum_arbitrary_offset)  # offset can be equal to 0, 300 is completly arbitrary
                all_tasks[i][T] = randint(self.minium_period, self.maximum_arbitrary_period)
                all_tasks[i][C] = randint(self.minum_wcet, all_tasks[i][T])
                all_tasks[i][D] = randint(all_tasks[i][C], all_tasks[i][T])
                use_of_system += (self.task_utilisation(all_tasks[i]))
                log.info("use_of_system  '%s'" % use_of_system)
        return all_tasks

    def task_utilisation(self, task):
        """Calculate the utilisation of task WCET/PERIOD"""
        return task[C] / task[T]

    def close_to(self, utilisation, founded_util):
        """Return True if the utilisation founded is close to utilisation asked"""
        max_difference = 4 # the maximum of difference between the utilisation given on parameter and the founded one 
                            #here ( we followed the logic of round)
        
        valid_approximation = founded_util >= (
                utilisation - max_difference)  
        return valid_approximation

    def close_to_util(self, utilisation, founded_util):
        """Return True if the utilisation founded is on a good interval"""
        valid_approximation = founded_util >= (
                utilisation - 4) and founded_util < utilisation  # 4 is an arbitrary choice ( we follow the logic of round)
        return valid_approximation

    def system_utilisation(self, tasks):
        """Calculate the utilisation of the system which it's the sum of all tasks utilisation"""
        result = 0
        for task in tasks:
            result += self.task_utilisation(task)
        result *= 100
        return result

    def generate_tasks_on_file(self,filename):
        """genearate the tasks and write them on a file"""
        f = open(filename, "w")
        all_tasks = self.generate()
        for task in all_tasks:
            for element in task:
                f.write(str(element) + "  ")
            f.write("\n")
        f.close()
        log.info(
            "System utilisation of the generated tasks  '%s'" % self.system_utilisation(
                all_tasks))


<<<<<<< HEAD
def gen(utilisation_factor, number_of_tasks, tasks_file):
    log.info("Generation of  '%s'" % number_of_tasks)
    Generator(utilisation_factor,number_of_tasks).generate_tasks_on_file(tasks_file)
=======
def avg(a, b):
    return (a + b) / 2.0
>>>>>>> f2d7be3c


def main():
    kwargs = parse_args()
    action = kwargs['action']
    del kwargs['action']
    exec_func(action, **kwargs)


def audsley_main():
    tasks = parse_tasks("miss.txt")
    print(len(tasks))
    log.debug("Audsley algorithm for '%s'" % len(tasks))
    print(lowest_priority_viable(tasks, 0, 10, 0))


if __name__ == "__main__":
    main()
    # audsley_main()
    # g = Generator(70, 6)
    # g.generate_tasks_on_file()
    # print(g.gen())<|MERGE_RESOLUTION|>--- conflicted
+++ resolved
@@ -573,14 +573,13 @@
                 all_tasks))
 
 
-<<<<<<< HEAD
+
 def gen(utilisation_factor, number_of_tasks, tasks_file):
     log.info("Generation of  '%s'" % number_of_tasks)
     Generator(utilisation_factor,number_of_tasks).generate_tasks_on_file(tasks_file)
-=======
+
 def avg(a, b):
     return (a + b) / 2.0
->>>>>>> f2d7be3c
 
 
 def main():
