--- conflicted
+++ resolved
@@ -7,12 +7,8 @@
 import math
 
 log = logging.getLogger()
-<<<<<<< HEAD
-logging.basicConfig(level=logging.FATAL)
-=======
 # log.propagate = False
 logging.basicConfig(level=logging.DEBUG)
->>>>>>> 93fa0d21
 
 # Tasks keys
 TASK_KEYS = ['offset', 'period', 'deadline', 'WCET']
@@ -413,7 +409,7 @@
     for i in range(len(tasks)):
         if lowest_priority_viable(tasks, first, last, i):
             print(("\t" * level), "Task %d is lowest priority viable")
-            audsley_search(first, last, tasks[:i] + tasks[i + 1:], level+1)
+            audsley_search(first, last, tasks[:i] + tasks[i + 1:], level + 1)
         else:
             print(("\t" * level), "Task %d is not lowest priority viable")
 
@@ -446,12 +442,14 @@
             all_tasks[t][T] = randint(1,
                                       100)  # period this one can't be equal to 0 but it can be arbitrary too
             all_tasks[t][C] = randint(1, all_tasks[t][T])  # Ci <= Di <= Ti
-            all_tasks[t][D] = randint(all_tasks[t][C], all_tasks[t][T])  # Ci <= Di <= Ti
+            all_tasks[t][D] = randint(all_tasks[t][C],
+                                      all_tasks[t][T])  # Ci <= Di <= Ti
             use_of_system += (self.task_utilisation(all_tasks[t]))
             t += 1
             if (use_of_system * 100) > self.utilisation_factor or \
-                    (t == self.number_of_tasks and not self.close_to(self.utilisation_factor,
-                                                                     use_of_system * 100)):
+                    (t == self.number_of_tasks and not self.close_to(
+                        self.utilisation_factor,
+                        use_of_system * 100)):
                 # if the system utilisation asked is not reached in the genearted system we  reintilize paramaters
                 t = 0
                 task[:] = [0 for _ in range(
@@ -466,7 +464,8 @@
         all_tasks = [task[:] for i in range(self.number_of_tasks)]
         use_of_system = 0
         t = 0
-        while not self.close_to_util(self.utilisation_factor, use_of_system * 100):
+        while not self.close_to_util(self.utilisation_factor,
+                                     use_of_system * 100):
             task = [0 for _ in range(N_TASK_KEYS)]
             all_tasks = [task[:] for i in range(self.number_of_tasks)]
             use_of_system = 0
@@ -515,7 +514,8 @@
             f.write("\n")
         f.close()
         log.info(
-            "System utilisation of the generated tasks  '%s'" % self.system_utilisation(all_tasks))
+            "System utilisation of the generated tasks  '%s'" % self.system_utilisation(
+                all_tasks))
 
 
 def main():
